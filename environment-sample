<<<<<<< HEAD
=======
## This isn't just an example file; it's used in our ansible buildouts
## and integration tests, so must be kept up to date.

# Path to virtualenv
VIRTUALENV_PATH=

>>>>>>> f3e6e0c2
# Django settings
DJANGO_SETTINGS_MODULE=openprescribing.settings.local

# Connection details for a PostgreSQL database.
DB_NAME=
DB_USER=
DB_PASS=
DB_HOST=

# Django's secret key.
SECRET_KEY=secret_key

# Dummy values are fine for local development and testing.
MAILGUN_WEBHOOK_USER=mailgun_webhook_user
MAILGUN_WEBHOOK_PASS=mailgun_webhook_pass
MAILGUN_API_KEY=mailgun_api_key
MAILCHIMP_USER=mailchimp_user
MAILCHIMP_API_KEY=mailchimp_api_key

# The path to a file containing your credentials for accessing Google Cloud
# Platform services (eg BigQuery, Cloud Storage).
GOOGLE_APPLICATION_CREDENTIALS=

# We plan to remove the need to set these locally soon
SLACK_GENERAL_POST_KEY=slack_general_post_key
CF_API_KEY=cf_api_key
CF_API_EMAIL=cf_api_email
NEWRELIC_API_KEY=newrelic_api_key

# Only required on the server
GUNICORN_TIMEOUT=60
GUNICORN_NUM_WORKERS=6
GUNICORN_LOG_LEVEL=warn

NEW_RELIC_LICENSE_KEY=new_relic_license_key<|MERGE_RESOLUTION|>--- conflicted
+++ resolved
@@ -1,12 +1,9 @@
-<<<<<<< HEAD
-=======
 ## This isn't just an example file; it's used in our ansible buildouts
 ## and integration tests, so must be kept up to date.
 
 # Path to virtualenv
 VIRTUALENV_PATH=
 
->>>>>>> f3e6e0c2
 # Django settings
 DJANGO_SETTINGS_MODULE=openprescribing.settings.local
 
