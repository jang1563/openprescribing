--- conflicted
+++ resolved
@@ -138,7 +138,6 @@
         numerator_short: "High-cost ACEs quantity",
         title: "TBA"
       }];
-<<<<<<< HEAD
 
       this.measures_data = [
         {
@@ -176,67 +175,6 @@
               calc_value: 7.42,
               percentile: 62
             }]
-=======
-      var result = mu.annotateAndSortData(data,
-        {rollUpBy: 'org_id', orgType: 'CCG'}, 6);
-      expect(result.length).to.equal(3);
-      expect(result[0].name).to.equal('NHS CORBY CCG');
-      expect(result[0].meanPercentile).to.equal(38.5);
-      expect(result[0].isPercentage).to.be.true
-      expect(result[0].data.length).to.equal(2);
-      expect(result[2].name).to.equal('NHS NORTH, EAST AND WEST DEVON CCG');
-      expect(result[2].meanPercentile).to.equal(null);
-      expect(result[2].data.length).to.equal(2);
-    });
-
-    it('sorts measures correctly', function() {
-      var data = [
-      {
-        id: 'ace',
-        is_percentage: true,
-        data: [{
-          pct_id: '04N',
-          pct_name: 'NHS RUSHCLIFFE CCG',
-          date: '2015-01-01',
-          calc_value: 8,
-          percentile: 20
-        },
-        {
-          pct_id: '04N',
-          pct_name: 'NHS RUSHCLIFFE CCG',
-          date: '2015-02-01',
-          calc_value: 9,
-          percentile: 21
-        }]
-      },
-      {
-        id: 'arb',
-        is_percentage: true,
-        data: [{
-          pct_id: '04N',
-          pct_name: 'NHS RUSHCLIFFE CCG',
-          date: '2015-01-01',
-          calc_value: 3.48,
-          percentile: 58
-        },
-        {
-          pct_id: '04N',
-          pct_name: 'NHS RUSHCLIFFE CCG',
-          date: '2015-02-01',
-          calc_value: 7.42,
-          percentile: 62
-        }]
-      },
-      {
-        id: 'statins',
-        is_percentage: true,
-        data: [{
-          pct_id: '04N',
-          pct_name: 'NHS RUSHCLIFFE CCG',
-          date: '2015-01-01',
-          calc_value: 1200,
-          percentile: 1
->>>>>>> 736b9386
         },
         {
           id: 'statins',
