from dateutil.relativedelta import relativedelta

from rest_framework.decorators import api_view
from rest_framework.exceptions import APIException
from rest_framework.response import Response

from frontend.models import ImportLog
from frontend.models import Measure
from frontend.models import MeasureGlobal
from frontend.models import MeasureValue

import view_utils as utils


class MissingParameter(APIException):
    status_code = 400
    default_detail = 'You are missing a required parameter.'


class InvalidMultiParameter(APIException):
    status_code = 400
    default_detail = ('You can specify one org and many measures, '
                      'or one measure and many orgs, but not many of both')


@api_view(['GET'])
def measure_global(request, format=None):
    measures = utils.param_to_list(request.query_params.get('measure', None))
    tags = utils.param_to_list(request.query_params.get('tags', None))
    qs = MeasureGlobal.objects.select_related('measure')
    if measures:
        qs = qs.filter(measure_id__in=measures)
    if tags:
        qs = qs.filter(measure__tags__overlap=tags)
    qs = qs.order_by('measure_id', 'month')
    rolled = {}
    for mg in qs:
        id = mg.measure_id
        d_copy = {
            'date': mg.month,
            'numerator': mg.numerator,
            'denominator': mg.denominator,
            'calc_value': mg.calc_value,
            'percentiles': mg.percentiles,
            'cost_savings': mg.cost_savings
        }
        if id in rolled:
            rolled[id]['data'].append(d_copy)
        else:
            measure = mg.measure
            if measure.tags_focus:
                tags_focus = ','.join(measure.tags_focus)
            else:
                tags_focus = ''
            rolled[id] = {
                'id': id,
                'name': measure.name,
                'title': measure.title,
                'description': measure.description,
                'why_it_matters': measure.why_it_matters,
                'numerator_short': measure.numerator_short,
                'denominator_short': measure.denominator_short,
                'url': measure.url,
                'is_cost_based': measure.is_cost_based,
                'is_percentage': measure.is_percentage,
                'low_is_good': measure.low_is_good,
                'tags_focus': tags_focus,
                'numerator_can_be_queried': measure.numerator_can_be_queried(),
                'data': [d_copy]
            }
    d = {
        'measures': [rolled[k] for k in rolled]
    }
    return Response(d)


@api_view(['GET'])
def measure_numerators_by_org(request, format=None):
    measure = request.query_params.get('measure', None)
    org = utils.param_to_list(request.query_params.get('org', []))[0]
    if len(org) == 3:
        org_selector = 'pct_id'
    else:
        org_selector = 'practice_id'
    this_month = ImportLog.objects.latest_in_category('prescribing').current_at
    three_months_ago = (
        this_month - relativedelta(months=2)).strftime('%Y-%m-01')
    m = Measure.objects.get(pk=measure)
    if m.numerator_can_be_queried():
        # Awkwardly, because the column names in the prescriptions table
        # are different from those in bigquery (for which the measure
        # definitions are defined), we have to rename them (e.g. `items` ->
        # `total_items`)
        numerator_selector = m.columns_for_select('numerator').replace(
            'items', 'total_items')
        numerator_where = m.numerator_where.replace(
<<<<<<< HEAD
            'bnf_code', 'presentation_code').replace(
                'bnf_name', 'pn.name')
        # There is redundancy in the column names, so we can support
        # various flavours of `WHERE` clause from the measure
        # definitions
        query = ('WITH nice_names AS ( '
                 'SELECT '
                 '  bnf_code, '
                 '  MAX(name) AS name '
                 'FROM '
                 '  dmd_product '
                 'GROUP BY '
                 '  bnf_code '
                 'HAVING '
                 '  COUNT(*) = 1) '
                 'SELECT '
                 '  %s AS entity, '
                 '  presentation_code AS bnf_code, '
                 '  COALESCE(nice_names.name, pn.name) AS presentation_name, '
                 "  SUM(total_items) AS total_items, "
                 "  SUM(actual_cost) AS cost, "
                 "  SUM(quantity) AS quantity, "
                 '  %s '
                 'FROM '
                 '  frontend_prescription p '
                 'LEFT JOIN '
                 '  nice_names '
                 'ON p.presentation_code = nice_names.bnf_code '
                 'INNER JOIN '
                 '  frontend_presentation pn '
                 'ON p.presentation_code = pn.bnf_code '
                 'WHERE '
                 "  %s = '%s' "
                 '  AND '
                 "  processing_date = '%s' "
                 '  AND (%s) '
                 'GROUP BY '
                 '  %s, presentation_code, nice_names.name, pn.name '
                 'ORDER BY numerator DESC '
                 'LIMIT 50') % (
                     org_selector,
                     numerator_selector,
                     org_selector,
                     org, this_month.strftime('%Y-%m-%d'),
                     numerator_where,
                     org_selector)
        data = utils.execute_query(query, [])
=======
            'bnf_code', 'presentation_code'
        ).replace(
            'bnf_name', 'pn.name'
        ).replace(
            # This is required because the SQL contains %(var)s, which is used
            # for parameter interpolation
            '%', '%%'
        )

        # The redundancy in the following column names is so we can
        # support various flavours of `WHERE` clause from the measure
        # definitions that may use a subset of any of these column
        # names
        query = '''
            WITH nice_names AS (
            SELECT
              bnf_code,
              MAX(name) AS name
            FROM
              dmd_product
            GROUP BY
              bnf_code
            HAVING
              COUNT(*) = 1)
            SELECT
              {org_selector} AS entity,
              presentation_code AS bnf_code,
              COALESCE(nice_names.name, pn.name) AS presentation_name,
              SUM(total_items) AS total_items,
              SUM(actual_cost) AS cost,
              SUM(quantity) AS quantity,
              {numerator_selector}
            FROM
              frontend_prescription p
            LEFT JOIN
              nice_names
            ON p.presentation_code = nice_names.bnf_code
            INNER JOIN
              frontend_presentation pn
            ON p.presentation_code = pn.bnf_code
            WHERE
              {org_selector} = %(org)s
              AND
              processing_date >= %(three_months_ago)s
              AND ({numerator_where})
            GROUP BY
              {org_selector}, presentation_code, nice_names.name, pn.name
            ORDER BY numerator DESC
            LIMIT 50
        '''.format(
             org_selector=org_selector,
             numerator_selector=numerator_selector,
             three_months_ago=three_months_ago,
             numerator_where=numerator_where,
        )
        params = {
            'org': org,
            'three_months_ago': three_months_ago,
        }
        data = utils.execute_query(query, params)
>>>>>>> 24b872bf
    else:
        data = []
    response = Response(data)
    filename = "%s-%s-breakdown.csv" % (measure, org)
    if request.accepted_renderer.format == 'csv':
        response['content-disposition'] = "attachment; filename=%s" % filename
    return response


@api_view(['GET'])
def measure_by_ccg(request, format=None):
<<<<<<< HEAD
    measures = utils.param_to_list(request.query_params.get('measure', None))
    orgs = utils.param_to_list(request.query_params.get('org', []))
    if len(orgs) > 1 and len(measures) > 1:
        raise InvalidMultiParameter
    tags = utils.param_to_list(request.query_params.get('tags', []))
    params = []
    query = 'SELECT mv.month AS date, mv.numerator, mv.denominator, '
    query += 'mv.calc_value, mv.percentile, mv.cost_savings, '
    query += 'mv.pct_id, pc.name as pct_name, measure_id, '
    query += 'ms.name, ms.title, ms.description, '
    query += 'ms.why_it_matters, ms.denominator_short, '
    query += 'ms.numerator_short, '
    query += 'ms.url, ms.is_cost_based, ms.is_percentage, '
    query += 'ms.low_is_good '
    query += "FROM frontend_measurevalue mv "
    query += "JOIN frontend_pct pc ON "
    query += "(mv.pct_id=pc.code AND pc.org_type = 'CCG') "
    query += "JOIN frontend_measure ms ON mv.measure_id=ms.id "
    query += "WHERE pc.close_date IS NULL AND "
    if orgs:
        query += "("
        for i, org in enumerate(orgs):
            query += "mv.pct_id=%s "
            params.append(org)
            if (i != len(orgs) - 1):
                query += ' OR '
        query += ") AND "
    query += 'mv.practice_id IS NULL '
    if measures:
        query += 'AND ('
        for i, measure in enumerate(measures, 1):
            query += "mv.measure_id=%s "
            params.append(measure)
            if i != len(measures):
                query += ' OR '
        query += ') '
    for tag in tags:
        query += "AND %s = ANY(ms.tags) "
        params.append(tag)
    query += "ORDER BY mv.pct_id, measure_id, date"
    data = utils.execute_query(query, [params])
=======
    measure_id = request.query_params.get('measure', None)
    org_ids = utils.param_to_list(request.query_params.get('org', []))
    tags = [x for x in request.query_params.get('tags', '').split(',') if x]

>>>>>>> 24b872bf
    rolled = {}
    measure_values = MeasureValue.objects.by_ccg(org_ids, measure_id, tags)

    rsp_data = {
        'measures': _roll_up_measure_values(measure_values, 'ccg')
    }
    return Response(rsp_data)


@api_view(['GET'])
def measure_by_practice(request, format=None):
<<<<<<< HEAD
    measures = utils.param_to_list(request.query_params.get('measure', None))
    orgs = utils.param_to_list(request.query_params.get('org', []))
    if not orgs:
        raise MissingParameter
    if len(orgs) > 1 and len(measures) > 1:
        raise InvalidMultiParameter
    tags = utils.param_to_list(request.query_params.get('tags', []))
    params = []
    query = 'SELECT mv.month AS date, mv.numerator, mv.denominator, '
    query += 'mv.calc_value, mv.percentile, mv.cost_savings, '
    query += 'mv.practice_id, pc.name as practice_name, measure_id, '
    query += 'ms.name, ms.title, ms.description, ms.why_it_matters, '
    query += 'ms.denominator_short, ms.numerator_short, '
    query += 'ms.url, ms.is_cost_based, ms.is_percentage, '
    query += 'ms.low_is_good '
    query += "FROM frontend_measurevalue mv "
    query += "JOIN frontend_practice pc ON mv.practice_id=pc.code "
    query += "JOIN frontend_measure ms ON mv.measure_id=ms.id "
    query += "WHERE 1 = 1 "
    if orgs:
        query += 'AND ('
        for i, org in enumerate(orgs):
            if len(org) == 3:
                query += "mv.pct_id=%s "
            else:
                query += "mv.practice_id=%s "
            if (i != len(orgs) - 1):
                query += ' OR '
            params.append(org)
        query += ') '
    if measures:
        query += 'AND ('
        for i, measure in enumerate(measures, 1):
            query += "mv.measure_id=%s "
            params.append(measure)
            if i != len(measures):
                query += ' OR '
        query += ') '
    for tag in tags:
        query += "AND %s = ANY(ms.tags) "
        params.append(tag)
    query += "ORDER BY mv.practice_id, measure_id, date"
    data = utils.execute_query(query, [params])
=======
    measure_id = request.query_params.get('measure', None)
    org_ids = utils.param_to_list(request.query_params.get('org', []))
    if not org_ids:
        raise MissingParameter
    tags = [x for x in request.query_params.get('tags', '').split(',') if x]

    measure_values = MeasureValue.objects.by_practice(org_ids, measure_id,
                                                      tags)

    rsp_data = {
        'measures': _roll_up_measure_values(measure_values, 'practice')
    }
    return Response(rsp_data)


def _roll_up_measure_values(measure_values, practice_or_ccg):
>>>>>>> 24b872bf
    rolled = {}

    for measure_value in measure_values:
        measure = measure_value.measure
        measure_id = measure.id
        measure_value_data = {
            'date': measure_value.month,
            'numerator': measure_value.numerator,
            'denominator': measure_value.denominator,
            'calc_value': measure_value.calc_value,
            'percentile': measure_value.percentile,
            'cost_savings': measure_value.cost_savings,
        }

        if practice_or_ccg == 'practice':
            measure_value_data.update({
                'practice_id': measure_value.practice_id,
                'practice_name': measure_value.practice.name,
            })
        elif practice_or_ccg == 'ccg':
            measure_value_data.update({
                'pct_id': measure_value.pct_id,
                'pct_name': measure_value.pct.name,
            })
        else:
            assert False

        if measure_id in rolled:
            rolled[measure_id]['data'].append(measure_value_data)
        else:
            rolled[measure_id] = {
                'id': measure_id,
                'name': measure.name,
                'title': measure.title,
                'description': measure.description,
                'why_it_matters': measure.why_it_matters,
                'numerator_short': measure.numerator_short,
                'denominator_short': measure.denominator_short,
                'url': measure.url,
                'is_cost_based': measure.is_cost_based,
                'is_percentage': measure.is_percentage,
                'low_is_good': measure.low_is_good,
                'data': [measure_value_data],
            }

    return rolled.values()<|MERGE_RESOLUTION|>--- conflicted
+++ resolved
@@ -71,6 +71,7 @@
     d = {
         'measures': [rolled[k] for k in rolled]
     }
+
     return Response(d)
 
 
@@ -94,55 +95,6 @@
         numerator_selector = m.columns_for_select('numerator').replace(
             'items', 'total_items')
         numerator_where = m.numerator_where.replace(
-<<<<<<< HEAD
-            'bnf_code', 'presentation_code').replace(
-                'bnf_name', 'pn.name')
-        # There is redundancy in the column names, so we can support
-        # various flavours of `WHERE` clause from the measure
-        # definitions
-        query = ('WITH nice_names AS ( '
-                 'SELECT '
-                 '  bnf_code, '
-                 '  MAX(name) AS name '
-                 'FROM '
-                 '  dmd_product '
-                 'GROUP BY '
-                 '  bnf_code '
-                 'HAVING '
-                 '  COUNT(*) = 1) '
-                 'SELECT '
-                 '  %s AS entity, '
-                 '  presentation_code AS bnf_code, '
-                 '  COALESCE(nice_names.name, pn.name) AS presentation_name, '
-                 "  SUM(total_items) AS total_items, "
-                 "  SUM(actual_cost) AS cost, "
-                 "  SUM(quantity) AS quantity, "
-                 '  %s '
-                 'FROM '
-                 '  frontend_prescription p '
-                 'LEFT JOIN '
-                 '  nice_names '
-                 'ON p.presentation_code = nice_names.bnf_code '
-                 'INNER JOIN '
-                 '  frontend_presentation pn '
-                 'ON p.presentation_code = pn.bnf_code '
-                 'WHERE '
-                 "  %s = '%s' "
-                 '  AND '
-                 "  processing_date = '%s' "
-                 '  AND (%s) '
-                 'GROUP BY '
-                 '  %s, presentation_code, nice_names.name, pn.name '
-                 'ORDER BY numerator DESC '
-                 'LIMIT 50') % (
-                     org_selector,
-                     numerator_selector,
-                     org_selector,
-                     org, this_month.strftime('%Y-%m-%d'),
-                     numerator_where,
-                     org_selector)
-        data = utils.execute_query(query, [])
-=======
             'bnf_code', 'presentation_code'
         ).replace(
             'bnf_name', 'pn.name'
@@ -203,7 +155,6 @@
             'three_months_ago': three_months_ago,
         }
         data = utils.execute_query(query, params)
->>>>>>> 24b872bf
     else:
         data = []
     response = Response(data)
@@ -215,56 +166,13 @@
 
 @api_view(['GET'])
 def measure_by_ccg(request, format=None):
-<<<<<<< HEAD
     measures = utils.param_to_list(request.query_params.get('measure', None))
     orgs = utils.param_to_list(request.query_params.get('org', []))
     if len(orgs) > 1 and len(measures) > 1:
         raise InvalidMultiParameter
     tags = utils.param_to_list(request.query_params.get('tags', []))
-    params = []
-    query = 'SELECT mv.month AS date, mv.numerator, mv.denominator, '
-    query += 'mv.calc_value, mv.percentile, mv.cost_savings, '
-    query += 'mv.pct_id, pc.name as pct_name, measure_id, '
-    query += 'ms.name, ms.title, ms.description, '
-    query += 'ms.why_it_matters, ms.denominator_short, '
-    query += 'ms.numerator_short, '
-    query += 'ms.url, ms.is_cost_based, ms.is_percentage, '
-    query += 'ms.low_is_good '
-    query += "FROM frontend_measurevalue mv "
-    query += "JOIN frontend_pct pc ON "
-    query += "(mv.pct_id=pc.code AND pc.org_type = 'CCG') "
-    query += "JOIN frontend_measure ms ON mv.measure_id=ms.id "
-    query += "WHERE pc.close_date IS NULL AND "
-    if orgs:
-        query += "("
-        for i, org in enumerate(orgs):
-            query += "mv.pct_id=%s "
-            params.append(org)
-            if (i != len(orgs) - 1):
-                query += ' OR '
-        query += ") AND "
-    query += 'mv.practice_id IS NULL '
-    if measures:
-        query += 'AND ('
-        for i, measure in enumerate(measures, 1):
-            query += "mv.measure_id=%s "
-            params.append(measure)
-            if i != len(measures):
-                query += ' OR '
-        query += ') '
-    for tag in tags:
-        query += "AND %s = ANY(ms.tags) "
-        params.append(tag)
-    query += "ORDER BY mv.pct_id, measure_id, date"
-    data = utils.execute_query(query, [params])
-=======
-    measure_id = request.query_params.get('measure', None)
-    org_ids = utils.param_to_list(request.query_params.get('org', []))
-    tags = [x for x in request.query_params.get('tags', '').split(',') if x]
-
->>>>>>> 24b872bf
     rolled = {}
-    measure_values = MeasureValue.objects.by_ccg(org_ids, measure_id, tags)
+    measure_values = MeasureValue.objects.by_ccg(orgs, measures, tags)
 
     rsp_data = {
         'measures': _roll_up_measure_values(measure_values, 'ccg')
@@ -274,7 +182,6 @@
 
 @api_view(['GET'])
 def measure_by_practice(request, format=None):
-<<<<<<< HEAD
     measures = utils.param_to_list(request.query_params.get('measure', None))
     orgs = utils.param_to_list(request.query_params.get('org', []))
     if not orgs:
@@ -282,50 +189,8 @@
     if len(orgs) > 1 and len(measures) > 1:
         raise InvalidMultiParameter
     tags = utils.param_to_list(request.query_params.get('tags', []))
-    params = []
-    query = 'SELECT mv.month AS date, mv.numerator, mv.denominator, '
-    query += 'mv.calc_value, mv.percentile, mv.cost_savings, '
-    query += 'mv.practice_id, pc.name as practice_name, measure_id, '
-    query += 'ms.name, ms.title, ms.description, ms.why_it_matters, '
-    query += 'ms.denominator_short, ms.numerator_short, '
-    query += 'ms.url, ms.is_cost_based, ms.is_percentage, '
-    query += 'ms.low_is_good '
-    query += "FROM frontend_measurevalue mv "
-    query += "JOIN frontend_practice pc ON mv.practice_id=pc.code "
-    query += "JOIN frontend_measure ms ON mv.measure_id=ms.id "
-    query += "WHERE 1 = 1 "
-    if orgs:
-        query += 'AND ('
-        for i, org in enumerate(orgs):
-            if len(org) == 3:
-                query += "mv.pct_id=%s "
-            else:
-                query += "mv.practice_id=%s "
-            if (i != len(orgs) - 1):
-                query += ' OR '
-            params.append(org)
-        query += ') '
-    if measures:
-        query += 'AND ('
-        for i, measure in enumerate(measures, 1):
-            query += "mv.measure_id=%s "
-            params.append(measure)
-            if i != len(measures):
-                query += ' OR '
-        query += ') '
-    for tag in tags:
-        query += "AND %s = ANY(ms.tags) "
-        params.append(tag)
-    query += "ORDER BY mv.practice_id, measure_id, date"
-    data = utils.execute_query(query, [params])
-=======
-    measure_id = request.query_params.get('measure', None)
-    org_ids = utils.param_to_list(request.query_params.get('org', []))
-    if not org_ids:
-        raise MissingParameter
-    tags = [x for x in request.query_params.get('tags', '').split(',') if x]
-
-    measure_values = MeasureValue.objects.by_practice(org_ids, measure_id,
+
+    measure_values = MeasureValue.objects.by_practice(orgs, measures,
                                                       tags)
 
     rsp_data = {
@@ -335,7 +200,6 @@
 
 
 def _roll_up_measure_values(measure_values, practice_or_ccg):
->>>>>>> 24b872bf
     rolled = {}
 
     for measure_value in measure_values:
