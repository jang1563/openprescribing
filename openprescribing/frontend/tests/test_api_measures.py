--- conflicted
+++ resolved
@@ -140,10 +140,6 @@
             {u'total_items': 1,
              u'bnf_code': u'0205010F0AAAAAA',
              u'presentation_name': u'Thing 2',
-<<<<<<< HEAD
-=======
-             u'entity': u'A85017',
->>>>>>> 2c7aa990
              u'cost': 1.0,
              u'quantity': 100.0}])
 
@@ -161,10 +157,6 @@
             {u'total_items': 1,
              u'bnf_code': u'0205010F0AAAAAA',
              u'presentation_name': u'Thing 2',
-<<<<<<< HEAD
-=======
-             u'entity': u'A85017',
->>>>>>> 2c7aa990
              u'cost': 1.0,
              u'quantity': 100.0}])
 
