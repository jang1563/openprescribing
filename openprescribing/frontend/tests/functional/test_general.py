--- conflicted
+++ resolved
@@ -115,8 +115,6 @@
             "//div[@id='charts']/div[1]").get_attribute("id"),
                          'measure_keppra')
 
-<<<<<<< HEAD
-=======
     def test_ccg_measures_tags(self):
         url = self.live_server_url + '/ccg/02Q/?tags=foobar'
         self.browser.get(url)
@@ -127,7 +125,6 @@
         self.assertTrue(self.find_by_xpath(
             "//p[contains(text(), 'Unrecognised tag')]"))
 
->>>>>>> 772ef14e
     def test_ccg_measures_explore_link(self):
         url = self.live_server_url + '/ccg/02Q/measures/'
         self.browser.get(url)
