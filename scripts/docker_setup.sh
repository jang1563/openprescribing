#!/bin/bash

# Commands that should be run before starting a docker-based
# application session via docker-compose

python ./scripts/wait_for_postgres.py
<<<<<<< HEAD
pip install -r requirements/test.txt --process-dependency-links
=======
pip install -q -r requirements/$1.txt
>>>>>>> f5d89d8a
if ! [ -r openprescribing/media/js/node_modules ]; then
    ln -s /npm/node_modules openprescribing/media/js/
else
    echo "NOTICE: node_modules already exists in repo; refusing to use the node_modules provided by the docker image"
fi
cd openprescribing/media/js
npm install -s<|MERGE_RESOLUTION|>--- conflicted
+++ resolved
@@ -4,11 +4,7 @@
 # application session via docker-compose
 
 python ./scripts/wait_for_postgres.py
-<<<<<<< HEAD
-pip install -r requirements/test.txt --process-dependency-links
-=======
-pip install -q -r requirements/$1.txt
->>>>>>> f5d89d8a
+pip install -q -r requirements/$1.txt --process-dependency-links
 if ! [ -r openprescribing/media/js/node_modules ]; then
     ln -s /npm/node_modules openprescribing/media/js/
 else
